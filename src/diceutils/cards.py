--- conflicted
+++ resolved
@@ -1,37 +1,8 @@
 """
-<<<<<<< HEAD
 @author         :     HsiangNianian<i@jyunko.cn>
 @date           :     Feb. 23, 2024.
 @description    :     This Module Provides Access to the Database and 
                       Database Connection Functions for Cards Management. 
-=======
-Overview
-========
-
-This module provides a CardsManager class for managing user cards data using SQLite database. 
-It also includes a Cards class for handling card operations such as saving, loading, updating, and deleting.
-
-Classes
-=======
-
-CardsManager:
-    A class for managing user cards data using SQLite database.
-
-    Methods:
-        - save(user_id: str, cards: Dict[str, Any]) -> None: Saves user cards data.
-        - load(user_id: str) -> Dict[str, Any]: Loads user cards data.
-        - close(): Closes the database connection.
-
-Cards:
-    A class for handling card operations such as saving, loading, updating, and deleting.
-
-    Methods:
-        - save(): Saves the current card data.
-        - load(): Loads the card data.
-        - update(input: Input, attributes: Dict[str, Any], qid: str = "") -> None: Updates card data.
-        - get(input: Input, qid: str = "") -> Dict[str, Any]: Retrieves card data.
-        - delete(input: Input, qid: str = "") -> bool: Deletes card data.
->>>>>>> 09433a13
 """
 
 import pickle
